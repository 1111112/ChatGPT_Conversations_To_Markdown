--- conflicted
+++ resolved
@@ -77,10 +77,7 @@
 
             for message in messages:
                 author_role = message["author"]["role"]
-<<<<<<< HEAD
-=======
                 content = _get_message_content(message)
->>>>>>> f0aafcaa
                 author_name = config['user_name'] if author_role == "user" else config['assistant_name']
 
                 # Check if 'content' and 'parts' exist in the message
